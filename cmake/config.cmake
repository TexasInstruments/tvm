# Licensed to the Apache Software Foundation (ASF) under one
# or more contributor license agreements.  See the NOTICE file
# distributed with this work for additional information
# regarding copyright ownership.  The ASF licenses this file
# to you under the Apache License, Version 2.0 (the
# "License"); you may not use this file except in compliance
# with the License.  You may obtain a copy of the License at
#
#   http://www.apache.org/licenses/LICENSE-2.0
#
# Unless required by applicable law or agreed to in writing,
# software distributed under the License is distributed on an
# "AS IS" BASIS, WITHOUT WARRANTIES OR CONDITIONS OF ANY
# KIND, either express or implied.  See the License for the
# specific language governing permissions and limitations
# under the License.

#--------------------------------------------------------------------
#  Template custom cmake configuration for compiling
#
#  This file is used to override the build options in build.
#  If you want to change the configuration, please use the following
#  steps. Assume you are on the root directory. First copy the this
#  file so that any local changes will be ignored by git
#
#  $ mkdir build
#  $ cp cmake/config.cmake build
#
#  Next modify the according entries, and then compile by
#
#  $ cd build
#  $ cmake ..
#
#  Then build in parallel with 8 threads
#
#  $ make -j8
#--------------------------------------------------------------------

#---------------------------------------------
# Backend runtimes.
#---------------------------------------------

# Whether enable CUDA during compile,
#
# Possible values:
# - ON: enable CUDA with cmake's auto search
# - OFF: disable CUDA
# - /path/to/cuda: use specific path to cuda toolkit
set(USE_CUDA OFF)

# Whether enable ROCM runtime
#
# Possible values:
# - ON: enable ROCM with cmake's auto search
# - OFF: disable ROCM
# - /path/to/rocm: use specific path to rocm
set(USE_ROCM OFF)

# Whether enable SDAccel runtime
set(USE_SDACCEL OFF)

# Whether enable Intel FPGA SDK for OpenCL (AOCL) runtime
set(USE_AOCL OFF)

# Whether enable OpenCL runtime
set(USE_OPENCL OFF)

# Whether enable Metal runtime
set(USE_METAL OFF)

# Whether enable Vulkan runtime
#
# Possible values:
# - ON: enable Vulkan with cmake's auto search
# - OFF: disable vulkan
# - /path/to/vulkan-sdk: use specific path to vulkan-sdk
set(USE_VULKAN OFF)

# Whether enable OpenGL runtime
set(USE_OPENGL OFF)

# Whether enable MicroTVM runtime
set(USE_MICRO OFF)

# Whether to enable SGX runtime
#
# Possible values for USE_SGX:
# - /path/to/sgxsdk: path to Intel SGX SDK
# - OFF: disable SGX
#
# SGX_MODE := HW|SIM
set(USE_SGX OFF)
set(SGX_MODE "SIM")
set(RUST_SGX_SDK "/path/to/rust-sgx-sdk")

# Whether enable RPC runtime
set(USE_RPC ON)

# Whether embed stackvm into the runtime
set(USE_STACKVM_RUNTIME OFF)

# Whether enable tiny embedded graph runtime.
set(USE_GRAPH_RUNTIME ON)

# Whether enable additional graph debug functions
set(USE_GRAPH_RUNTIME_DEBUG OFF)

# Whether enable additional vm profiler functions
set(USE_VM_PROFILER OFF)

# Whether enable uTVM standalone runtime
set(USE_MICRO_STANDALONE_RUNTIME OFF)

# Whether build with LLVM support
# Requires LLVM version >= 4.0
#
# Possible values:
# - ON: enable llvm with cmake's find search
# - OFF: disable llvm
# - /path/to/llvm-config: enable specific LLVM when multiple llvm-dev is available.
set(USE_LLVM OFF)

#---------------------------------------------
# Contrib libraries
#---------------------------------------------
# Whether use BLAS, choices: openblas, mkl, atlas, apple
set(USE_BLAS none)

# /path/to/mkl: mkl root path when use mkl blas library
# set(USE_MKL_PATH /opt/intel/mkl) for UNIX
# set(USE_MKL_PATH ../IntelSWTools/compilers_and_libraries_2018/windows/mkl) for WIN32
# set(USE_MKL_PATH <path to venv or site-packages directory>) if using `pip install mkl`
set(USE_MKL_PATH none)

# Whether use MKLDNN library, choices: ON, OFF, path to mkldnn library
set(USE_MKLDNN OFF)

# Whether use OpenMP thread pool, choices: gnu, intel
# Note: "gnu" uses gomp library, "intel" uses iomp5 library
set(USE_OPENMP none)

# Whether use contrib.random in runtime
set(USE_RANDOM OFF)

# Whether use NNPack
set(USE_NNPACK OFF)

# Possible values:
# - ON: enable tflite with cmake's find search
# - OFF: disable tflite
# - /path/to/libtensorflow-lite.a: use specific path to tensorflow lite library
set(USE_TFLITE OFF)

# /path/to/tensorflow: tensorflow root path when use tflite library
set(USE_TENSORFLOW_PATH none)

# Required for full builds with TFLite. Not needed for runtime with TFLite.
# /path/to/flatbuffers: flatbuffers root path when using tflite library
set(USE_FLATBUFFERS_PATH none)

# Possible values:
# - OFF: disable tflite support for edgetpu
# - /path/to/edgetpu: use specific path to edgetpu library
set(USE_EDGETPU OFF)

# Whether use CuDNN
set(USE_CUDNN ON)

# Whether use cuBLAS
set(USE_CUBLAS ON)

# Whether use MIOpen
set(USE_MIOPEN OFF)

# Whether use MPS
set(USE_MPS OFF)

# Whether use rocBlas
set(USE_ROCBLAS OFF)

# Whether use contrib sort
set(USE_SORT ON)

# Whether use TensorRT
# /path/to/tensorrt that contains include and lib dirs
set(USE_TENSORRT OFF)

# Whether use MKL-DNN (DNNL) codegen
set(USE_DNNL_CODEGEN OFF)

# Build ANTLR parser for Relay text format
# Possible values:
# - ON: enable ANTLR by searching default locations (cmake find_program for antlr4 and /usr/local for jar)
# - OFF: disable ANTLR
# - /path/to/antlr-*-complete.jar: path to specific ANTLR jar file
set(USE_ANTLR OFF)

# Whether use Relay debug mode
set(USE_RELAY_DEBUG OFF)

# Whether to build fast VTA simulator driver
set(USE_VTA_FSIM OFF)

# Whether to build cycle-accurate VTA simulator driver
set(USE_VTA_TSIM OFF)

# Whether to build VTA FPGA driver (device side only)
set(USE_VTA_FPGA OFF)

# Whether to build the example external runtime module
set(USE_EXAMPLE_EXT_RUNTIME OFF)

# Whether to build TVM with TensorFlow's compile flags.
# This is most commonly used to ensure ABI compatibility between TVM and TF.
set(USE_TF_COMPILE_FLAGS OFF)

# Whether use Thrust
set(USE_THRUST OFF)

# Whether to build the TensorFlow TVMDSOOp module
set(USE_TF_TVMDSOOP OFF)

# Whether to use STL's std::unordered_map or TVM's POD compatible Map
set(USE_FALLBACK_STL_MAP OFF)

# Whether to use hexagon device
set(USE_HEXAGON_DEVICE OFF)
set(USE_HEXAGON_SDK /path/to/sdk)

<<<<<<< HEAD
# Whether to use TIDL device
set(USE_TIDL OFF)
=======
# Whether to compile the standalone C runtime.
set(USE_STANDALONE_CRT ON)
>>>>>>> 57ff9f93
<|MERGE_RESOLUTION|>--- conflicted
+++ resolved
@@ -227,10 +227,8 @@
 set(USE_HEXAGON_DEVICE OFF)
 set(USE_HEXAGON_SDK /path/to/sdk)
 
-<<<<<<< HEAD
 # Whether to use TIDL device
 set(USE_TIDL OFF)
-=======
+
 # Whether to compile the standalone C runtime.
-set(USE_STANDALONE_CRT ON)
->>>>>>> 57ff9f93
+set(USE_STANDALONE_CRT ON)